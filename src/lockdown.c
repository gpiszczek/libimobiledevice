/*
 * lockdown.c
 * libiphone built-in lockdownd client
 * 
 * Copyright (c) 2008 Zach C. All Rights Reserved.
 *
 * This library is free software; you can redistribute it and/or
 * modify it under the terms of the GNU Lesser General Public
 * License as published by the Free Software Foundation; either
 * version 2.1 of the License, or (at your option) any later version.
 * 
 * This library is distributed in the hope that it will be useful,
 * but WITHOUT ANY WARRANTY; without even the implied warranty of
 * MERCHANTABILITY or FITNESS FOR A PARTICULAR PURPOSE.  See the GNU
 * Lesser General Public License for more details.
 * 
 * You should have received a copy of the GNU Lesser General Public
 * License along with this library; if not, write to the Free Software
 * Foundation, Inc., 51 Franklin Street, Fifth Floor, Boston, MA  02110-1301  USA 
 */

#include "usbmux.h"
#include "utils.h"
#include "iphone.h"
#include "lockdown.h"
#include "userpref.h"
#include <arpa/inet.h>
#include <errno.h>
#include <string.h>
#include <glib.h>
#include <libtasn1.h>
#include <gnutls/x509.h>

#include <plist/plist.h>


const ASN1_ARRAY_TYPE pkcs1_asn1_tab[] = {
	{"PKCS1", 536872976, 0},
	{0, 1073741836, 0},
	{"RSAPublicKey", 536870917, 0},
	{"modulus", 1073741827, 0},
	{"publicExponent", 3, 0},
	{0, 0, 0}
};

/** Creates a lockdownd client for the give iPhone.
 *
 * @param phone The iPhone to create a lockdownd client for
 *
 * @return The lockdownd client.
 */
iphone_lckd_client_t new_lockdownd_client(iphone_device_t phone)
{
	if (!phone)
		return NULL;
	iphone_lckd_client_t control = (iphone_lckd_client_t) malloc(sizeof(struct iphone_lckd_client_int));

	if (IPHONE_E_SUCCESS != iphone_mux_new_client(phone, 0x0a00, 0xf27e, &control->connection)) {
		free(control);
		return NULL;
	}

	control->ssl_session = (gnutls_session_t *) malloc(sizeof(gnutls_session_t));
	control->in_SSL = 0;
	control->gtls_buffer_hack_len = 0;
	return control;
}

/**
 * Closes the lockdownd communication session, by sending
 * the StopSession Request to the device. 
 *
 * @param control The lockdown client
 */
static void iphone_lckd_stop_session(iphone_lckd_client_t control)
{
	if (!control)
<<<<<<< HEAD
		return;					//IPHONE_E_INVALID_ARG;

	int bytes = 0, i = 0;
	iphone_error_t ret = IPHONE_E_UNKNOWN_ERROR;

	plist_t dict = plist_new_dict();
	plist_add_sub_key_el(dict, "Request");
	plist_add_sub_string_el(dict, "StopSession");
	plist_add_sub_key_el(dict, "SessionID");
	plist_add_sub_string_el(dict, control->session_id);

	log_dbg_msg(DBGMASK_LOCKDOWND, "iphone_lckd_stop_session() called\n");

	ret = iphone_lckd_send(control, dict);

	plist_free(dict);
	dict = NULL;

	ret = iphone_lckd_recv(control, &dict);

	if (!dict) {
		log_dbg_msg(DBGMASK_LOCKDOWND, "lockdownd_stop_session(): IPHONE_E_PLIST_ERROR\n");
		return;					// IPHONE_E_PLIST_ERROR;
	}

	plist_t query_node = plist_find_node_by_string(dict, "StopSession");
	plist_t result_node = plist_get_next_sibling(query_node);
	plist_t value_node = plist_get_next_sibling(result_node);

	plist_type result_type = plist_get_node_type(result_node);
	plist_type value_type = plist_get_node_type(value_node);

	if (result_type == PLIST_KEY && value_type == PLIST_STRING) {

		char *result_value = NULL;
		char *value_value = NULL;

		plist_get_key_val(result_node, &result_value);
		plist_get_string_val(value_node, &value_value);

		if (!strcmp(result_value, "Result") && !strcmp(value_value, "Success")) {
			log_dbg_msg(DBGMASK_LOCKDOWND, "lockdownd_stop_session(): success\n");
			ret = IPHONE_E_SUCCESS;
		}
		free(result_value);
		free(value_value);
	}
	plist_free(dict);
	dict = NULL;

	return;						// ret;
}


=======
		return;					// IPHONE_E_INVALID_ARG;
	xmlDocPtr plist = new_plist();
	xmlNode *dict, *key;
	char **dictionary;
	int bytes = 0, i = 0;
	iphone_error_t ret = IPHONE_E_UNKNOWN_ERROR;

	log_debug_msg("lockdownd_stop_session() called\n");
	dict = add_child_to_plist(plist, "dict", "\n", NULL, 0);
	key = add_key_str_dict_element(plist, dict, "Request", "StopSession", 1);
	key = add_key_str_dict_element(plist, dict, "SessionID", control->session_id, 1);

	char *XML_content;
	uint32 length;

	xmlDocDumpMemory(plist, (xmlChar **) & XML_content, &length);
	ret = iphone_lckd_send(control, XML_content, length, &bytes);

	xmlFree(XML_content);
	xmlFreeDoc(plist);
	plist = NULL;
	ret = iphone_lckd_recv(control, &XML_content, &bytes);

	plist = xmlReadMemory(XML_content, bytes, NULL, NULL, 0);
	if (!plist) {
		log_debug_msg("lockdownd_stop_session(): IPHONE_E_PLIST_ERROR\n");
		return;					//IPHONE_E_PLIST_ERROR;
	}
	dict = xmlDocGetRootElement(plist);
	for (dict = dict->children; dict; dict = dict->next) {
		if (!xmlStrcmp(dict->name, "dict"))
			break;
	}
	if (!dict) {
		log_debug_msg("lockdownd_stop_session(): IPHONE_E_DICT_ERROR\n");
		return;					//IPHONE_E_DICT_ERROR;
	}
	dictionary = read_dict_element_strings(dict);
	xmlFreeDoc(plist);
	free(XML_content);

	for (i = 0; dictionary[i]; i += 2) {
		if (!strcmp(dictionary[i], "Result") && !strcmp(dictionary[i + 1], "Success")) {
			log_debug_msg("lockdownd_stop_session(): success\n");
			ret = IPHONE_E_SUCCESS;
			break;
		}
	}

	free_dictionary(dictionary);
	return;						//ret;
}

>>>>>>> f7fbac78
/**
 * Shuts down the SSL session by first calling iphone_lckd_stop_session
 * to cleanly close the lockdownd communication session, and then 
 * performing a close notify, which is done by "gnutls_bye".
 *
 * @param client The lockdown client
 */
static void iphone_lckd_stop_SSL_session(iphone_lckd_client_t client)
{
	if (!client) {
<<<<<<< HEAD
		log_dbg_msg(DBGMASK_LOCKDOWND, "lockdownd_stop_SSL_session(): invalid argument!\n");
=======
		log_debug_msg("lockdownd_stop_SSL_session(): invalid argument!\n");
>>>>>>> f7fbac78
		return;
	}

	if (client->in_SSL) {
<<<<<<< HEAD
		log_dbg_msg(DBGMASK_LOCKDOWND, "Stopping SSL Session\n");
		iphone_lckd_stop_session(client);
		log_dbg_msg(DBGMASK_LOCKDOWND, "Sending SSL close notify\n");
=======
		log_debug_msg("Stopping SSL Session\n");
		iphone_lckd_stop_session(client);
		log_debug_msg("Sending SSL close notify\n");
>>>>>>> f7fbac78
		gnutls_bye(*client->ssl_session, GNUTLS_SHUT_RDWR);
	}
	if (client->ssl_session) {
		gnutls_deinit(*client->ssl_session);
		free(client->ssl_session);
	}
	client->in_SSL = 0;
	client->gtls_buffer_hack_len = 0;	// dunno if required?!

	return;
}
<<<<<<< HEAD

=======
>>>>>>> f7fbac78

/** Closes the lockdownd client and does the necessary housekeeping.
 *
 * @param control The lockdown client
 */
iphone_error_t iphone_lckd_free_client(iphone_lckd_client_t client)
{
	if (!client)
		return IPHONE_E_INVALID_ARG;
	iphone_error_t ret = IPHONE_E_UNKNOWN_ERROR;

	iphone_lckd_stop_SSL_session(client);

	if (client->connection) {
		lockdownd_close(client);

		// IMO, read of final "sessionUpcall connection closed" packet
		//  should come here instead of in iphone_free_device

		ret = iphone_mux_free_client(client->connection);
	}

	free(client);
	return ret;
}

/** Polls the iPhone for lockdownd data.
 *
 * @param control The lockdownd client
 * @param dump_data The pointer to the location of the buffer in which to store
 *                  the received data
 *
 * @return The number of bytes received
 */
iphone_error_t iphone_lckd_recv(iphone_lckd_client_t client, plist_t * plist)
{
	if (!client || !plist || (plist && *plist))
		return IPHONE_E_INVALID_ARG;
	iphone_error_t ret = IPHONE_E_UNKNOWN_ERROR;
	char *receive;
	uint32_t datalen = 0, bytes = 0;

	if (!client->in_SSL)
		ret = iphone_mux_recv(client->connection, (char *) &datalen, sizeof(datalen), &bytes);
	else {
		bytes = gnutls_record_recv(*client->ssl_session, &datalen, sizeof(datalen));
		if (bytes > 0)
			ret = IPHONE_E_SUCCESS;
	}
	datalen = ntohl(datalen);

	receive = (char *) malloc(sizeof(char) * datalen);
	if (!client->in_SSL)
		ret = iphone_mux_recv(client->connection, receive, datalen, &bytes);
	else {
		bytes = gnutls_record_recv(*client->ssl_session, receive, datalen);
		if (bytes > 0)
			ret = IPHONE_E_SUCCESS;
	}

	if (bytes <= 0) {
		free(receive);
		return IPHONE_E_NOT_ENOUGH_DATA;
	}

	plist_from_xml(receive, bytes, plist);
	free(receive);

	if (!*plist)
		ret = IPHONE_E_PLIST_ERROR;

	return ret;
}

/** Sends lockdownd data to the iPhone
 * 
 * @note This function is low-level and should only be used if you need to send
 *        a new type of message.
 *
 * @param client The lockdownd client
 * @param plist The plist to send
 *
 * @return an error code (IPHONE_E_SUCCESS on success)
 */
iphone_error_t iphone_lckd_send(iphone_lckd_client_t client, plist_t plist)
{
	if (!client || !plist)
		return IPHONE_E_INVALID_ARG;
	char *real_query;
	int bytes;
	char *XMLContent = NULL;
	uint32_t length = 0;
	iphone_error_t ret = IPHONE_E_UNKNOWN_ERROR;

	plist_to_xml(plist, &XMLContent, &length);
	log_dbg_msg(DBGMASK_LOCKDOWND, "Send msg :\nsize : %i\nbuffer :\n%s\n", length, XMLContent);


	real_query = (char *) malloc(sizeof(char) * (length + 4));
	length = htonl(length);
	memcpy(real_query, &length, sizeof(length));
	memcpy(real_query + 4, XMLContent, ntohl(length));
	free(XMLContent);
	log_dbg_msg(DBGMASK_LOCKDOWND, "lockdownd_send(): made the query, sending it along\n");

	if (!client->in_SSL)
		ret = iphone_mux_send(client->connection, real_query, ntohl(length) + sizeof(length), &bytes);
	else {
		gnutls_record_send(*client->ssl_session, real_query, ntohl(length) + sizeof(length));
		ret = IPHONE_E_SUCCESS;
	}
	log_dbg_msg(DBGMASK_LOCKDOWND, "lockdownd_send(): sent it!\n");
	free(real_query);

	return ret;
}

/** Initiates the handshake for the lockdown session. Part of the lockdownd handshake.
 * 
 * @note You most likely want lockdownd_init unless you are doing something special.
 *
 * @param control The lockdownd client
 *
 * @return 1 on success and 0 on failure.
 */
iphone_error_t lockdownd_hello(iphone_lckd_client_t control)
{
	if (!control)
		return IPHONE_E_INVALID_ARG;

	iphone_error_t ret = IPHONE_E_UNKNOWN_ERROR;

	plist_t dict = plist_new_dict();
	plist_add_sub_key_el(dict, "Request");
	plist_add_sub_string_el(dict, "QueryType");

	log_dbg_msg(DBGMASK_LOCKDOWND, "lockdownd_hello() called\n");
	ret = iphone_lckd_send(control, dict);

	plist_free(dict);
	dict = NULL;

	ret = iphone_lckd_recv(control, &dict);

	if (IPHONE_E_SUCCESS != ret)
		return ret;

	plist_t query_node = plist_find_node_by_string(dict, "QueryType");
	plist_t result_node = plist_get_next_sibling(query_node);
	plist_t value_node = plist_get_next_sibling(result_node);

	plist_type result_type = plist_get_node_type(result_node);
	plist_type value_type = plist_get_node_type(value_node);

	if (result_type == PLIST_KEY && value_type == PLIST_STRING) {

		char *result_value = NULL;
		char *value_value = NULL;

		plist_get_key_val(result_node, &result_value);
		plist_get_string_val(value_node, &value_value);

		if (!strcmp(result_value, "Result") && !strcmp(value_value, "Success")) {
			log_dbg_msg(DBGMASK_LOCKDOWND, "lockdownd_hello(): success\n");
			ret = IPHONE_E_SUCCESS;
		}
		free(result_value);
		free(value_value);
	}

	plist_free(dict);
	dict = NULL;

	return ret;
}

/** Generic function to handle simple (key, value) requests.
 *
 * @param control an initialized lockdownd client.
 * @param key the key to request
 * @param value a pointer to the requested value
 *
 * @return IPHONE_E_SUCCESS on success.
 */
iphone_error_t lockdownd_generic_get_value(iphone_lckd_client_t control, const char *req_key, char *req_string,
										   gnutls_datum_t * value)
{
	if (!control || !req_key || !value || value->data)
		return IPHONE_E_INVALID_ARG;

	plist_t dict = NULL;
	iphone_error_t ret = IPHONE_E_UNKNOWN_ERROR;

	/* Setup DevicePublicKey request plist */
	dict = plist_new_dict();
	plist_add_sub_key_el(dict, req_key);
	plist_add_sub_string_el(dict, req_string);
	plist_add_sub_key_el(dict, "Request");
	plist_add_sub_string_el(dict, "GetValue");

	/* send to iPhone */
	ret = iphone_lckd_send(control, dict);

	plist_free(dict);
	dict = NULL;

	if (ret != IPHONE_E_SUCCESS)
		return ret;

	/* Now get iPhone's answer */
	ret = iphone_lckd_recv(control, &dict);

	if (ret != IPHONE_E_SUCCESS)
		return ret;

	plist_t query_node = plist_find_node_by_string(dict, "GetValue");
	plist_t result_key_node = plist_get_next_sibling(query_node);
	plist_t result_value_node = plist_get_next_sibling(result_key_node);

	plist_type result_key_type = plist_get_node_type(result_key_node);
	plist_type result_value_type = plist_get_node_type(result_value_node);

	if (result_key_type == PLIST_KEY && result_value_type == PLIST_STRING) {

		char *result_key = NULL;
		char *result_value = NULL;
		ret = IPHONE_E_DICT_ERROR;

		plist_get_key_val(result_key_node, &result_key);
		plist_get_string_val(result_value_node, &result_value);

		if (!strcmp(result_key, "Result") && !strcmp(result_value, "Success")) {
			log_dbg_msg(DBGMASK_LOCKDOWND, "lockdownd_generic_get_value(): success\n");
			ret = IPHONE_E_SUCCESS;
		}
		free(result_key);
		free(result_value);
	}
	if (ret != IPHONE_E_SUCCESS) {
		return ret;
	}

	plist_t value_key_node = plist_get_next_sibling(result_key_node);
	plist_t value_value_node = plist_get_next_sibling(value_key_node);

	plist_type value_key_type = plist_get_node_type(value_key_node);

	if (value_key_type == PLIST_KEY) {

		char *result_key = NULL;
		plist_get_key_val(value_key_node, &result_key);

		if (!strcmp(result_key, "Value")) {
			log_dbg_msg(DBGMASK_LOCKDOWND, "lockdownd_generic_get_value(): success\n");

			plist_type value_value_type;
			char *value_value = NULL;
			uint64_t valval_length = 0;

			plist_get_type_and_value(value_value_node, &value_value_type, (void *) (&value_value), &valval_length);

			value->data = value_value;
			value->size = valval_length;
			ret = IPHONE_E_SUCCESS;
		}
		free(result_key);
	}

	plist_free(dict);
	return ret;
}

/** Askes for the device's unique id. Part of the lockdownd handshake.
 *
 * @note You most likely want lockdownd_init unless you are doing something special.
 *
 * @return 1 on success and 0 on failure.
 */
iphone_error_t lockdownd_get_device_uid(iphone_lckd_client_t control, char **uid)
{
	gnutls_datum_t temp = { NULL, 0 };
	return lockdownd_generic_get_value(control, "Key", "UniqueDeviceID", &temp);
	*uid = temp.data;
}

/** Askes for the device's public key. Part of the lockdownd handshake.
 *
 * @note You most likely want lockdownd_init unless you are doing something special.
 *
 * @return 1 on success and 0 on failure.
 */
iphone_error_t lockdownd_get_device_public_key(iphone_lckd_client_t control, gnutls_datum_t * public_key)
{
	return lockdownd_generic_get_value(control, "Key", "DevicePublicKey", public_key);
}

/** Completes the entire lockdownd handshake.
 *
 * @param phone The iPhone
 * @param lockdownd_client The pointer to the location of the lockdownd_client
 *
 * @return 1 on success and 0 on failure
 */
iphone_error_t iphone_lckd_new_client(iphone_device_t device, iphone_lckd_client_t * client)
{
	if (!device || !client || (client && *client))
		return IPHONE_E_INVALID_ARG;
	iphone_error_t ret = IPHONE_E_SUCCESS;
	char *host_id = NULL;

	iphone_lckd_client_t client_loc = new_lockdownd_client(device);
	if (IPHONE_E_SUCCESS != lockdownd_hello(client_loc)) {
		log_debug_msg("Hello failed in the lockdownd client.\n");
		ret = IPHONE_E_NOT_ENOUGH_DATA;
	}


	char *uid = NULL;
	ret = lockdownd_get_device_uid(client_loc, &uid);
	if (IPHONE_E_SUCCESS != ret) {
		log_debug_msg("Device refused to send uid.\n");
	}

	host_id = get_host_id();
	if (IPHONE_E_SUCCESS == ret && !host_id) {
		log_debug_msg("No HostID found, run libiphone-initconf.\n");
		ret = IPHONE_E_INVALID_CONF;
	}

	if (IPHONE_E_SUCCESS == ret && !is_device_known(uid))
		ret = lockdownd_pair_device(client_loc, uid, host_id);

	if (uid) {
		free(uid);
		uid = NULL;
	}

	ret = lockdownd_start_SSL_session(client_loc, host_id);
	if (IPHONE_E_SUCCESS != ret) {
		ret = IPHONE_E_SSL_ERROR;
		log_debug_msg("SSL Session opening failed.\n");
	}

	if (host_id) {
		free(host_id);
		host_id = NULL;
	}

	if (IPHONE_E_SUCCESS == ret)
		*client = client_loc;
	return ret;
}

/** Generates the appropriate keys and pairs the device. It's part of the
 *  lockdownd handshake.
 *
 * @note You most likely want lockdownd_init unless you are doing something special.
 *
 * @return 1 on success and 0 on failure
 */
iphone_error_t lockdownd_pair_device(iphone_lckd_client_t control, char *uid, char *host_id)
{
	iphone_error_t ret = IPHONE_E_UNKNOWN_ERROR;
	plist_t dict = NULL;
	plist_t dict_record = NULL;

	gnutls_datum_t device_cert = { NULL, 0 };
	gnutls_datum_t host_cert = { NULL, 0 };
	gnutls_datum_t root_cert = { NULL, 0 };
	gnutls_datum_t public_key = { NULL, 0 };

	ret = lockdownd_get_device_public_key(control, &public_key);
	if (ret != IPHONE_E_SUCCESS) {
		log_debug_msg("Device refused to send public key.\n");
		return ret;
	}

	ret = lockdownd_gen_pair_cert(public_key, &device_cert, &host_cert, &root_cert);
	if (ret != IPHONE_E_SUCCESS) {
		free(public_key.data);
		return ret;
	}

	/* Setup Pair request plist */
	dict = plist_new_dict();
	plist_add_sub_key_el(dict, "PairRecord");
	dict_record = plist_new_dict();
	plist_add_sub_node(dict, dict_record);
	plist_add_sub_key_el(dict_record, "DeviceCertificate");
	plist_add_sub_data_el(dict_record, device_cert.data, device_cert.size);
	plist_add_sub_key_el(dict_record, "HostCertificate");
	plist_add_sub_data_el(dict_record, host_cert.data, host_cert.size);
	plist_add_sub_key_el(dict_record, "HostID");
	plist_add_sub_string_el(dict_record, host_id);
	plist_add_sub_key_el(dict_record, "RootCertificate");
	plist_add_sub_data_el(dict_record, root_cert.data, root_cert.size);
	plist_add_sub_key_el(dict_record, "Request");
	plist_add_sub_string_el(dict_record, "Pair");

	/* send to iPhone */
	ret = iphone_lckd_send(control, dict);
	plist_free(dict);
	dict = NULL;

	if (ret != IPHONE_E_SUCCESS)
		return ret;

	/* Now get iPhone's answer */
	ret = iphone_lckd_recv(control, &dict);

	if (ret != IPHONE_E_SUCCESS)
		return ret;

	plist_t query_node = plist_find_node_by_string(dict, "Pair");
	plist_t result_key_node = plist_get_next_sibling(query_node);
	plist_t result_value_node = plist_get_next_sibling(result_key_node);

	plist_type result_key_type = plist_get_node_type(result_key_node);
	plist_type result_value_type = plist_get_node_type(result_value_node);

	if (result_key_type == PLIST_KEY && result_value_type == PLIST_STRING) {

		char *result_key = NULL;
		char *result_value = NULL;

		plist_get_key_val(result_key_node, &result_key);
		plist_get_string_val(result_value_node, &result_value);

		if (!strcmp(result_key, "Result") && !strcmp(result_value, "Success")) {
			ret = IPHONE_E_SUCCESS;
		}

		free(result_key);
		free(result_value);
	}
	plist_free(dict);
	dict = NULL;

	/* store public key in config if pairing succeeded */
	if (ret == IPHONE_E_SUCCESS) {
		log_dbg_msg(DBGMASK_LOCKDOWND, "lockdownd_pair_device: pair success\n");
		store_device_public_key(uid, public_key);
		ret = IPHONE_E_SUCCESS;
	} else {
		log_dbg_msg(DBGMASK_LOCKDOWND, "lockdownd_pair_device: pair failure\n");
		ret = IPHONE_E_PAIRING_FAILED;
	}
	free(public_key.data);
	return ret;
}

/**
 * Performs the Goodbye Request to tell the device the communication
 * session is now closed.
 *
 * @param control The lockdown client
 */
void lockdownd_close(iphone_lckd_client_t control)
{
	if (!control)
<<<<<<< HEAD
		return;					//IPHONE_E_INVALID_ARG;

	iphone_error_t ret = IPHONE_E_UNKNOWN_ERROR;

	plist_t dict = plist_new_dict();
	plist_add_sub_key_el(dict, "Request");
	plist_add_sub_string_el(dict, "Goodbye");

	log_dbg_msg(DBGMASK_LOCKDOWND, "lockdownd_close() called\n");

	ret = iphone_lckd_send(control, dict);
	plist_free(dict);
	dict = NULL;

	ret = iphone_lckd_recv(control, &dict);

	if (!dict) {
		log_dbg_msg(DBGMASK_LOCKDOWND, "lockdownd_close(): IPHONE_E_PLIST_ERROR\n");
		return;					// IPHONE_E_PLIST_ERROR;
	}

	plist_t query_node = plist_find_node_by_string(dict, "Goodbye");
	plist_t result_node = plist_get_next_sibling(query_node);
	plist_t value_node = plist_get_next_sibling(result_node);

	plist_type result_type = plist_get_node_type(result_node);
	plist_type value_type = plist_get_node_type(value_node);

	if (result_type == PLIST_KEY && value_type == PLIST_STRING) {
		char *result_value = NULL;
		char *value_value = NULL;

		plist_get_key_val(result_node, &result_value);
		plist_get_string_val(value_node, &value_value);

		if (!strcmp(result_value, "Result") && !strcmp(value_value, "Success")) {
			log_dbg_msg(DBGMASK_LOCKDOWND, "lockdownd_close(): success\n");
			ret = IPHONE_E_SUCCESS;
		}
		free(result_value);
		free(value_value);
	}
	plist_free(dict);
	dict = NULL;
	return;						// ret;
=======
		return;					// IPHONE_E_INVALID_ARG;
	xmlDocPtr plist = new_plist();
	xmlNode *dict, *key;
	char **dictionary;
	int bytes = 0, i = 0;
	iphone_error_t ret = IPHONE_E_UNKNOWN_ERROR;

	log_debug_msg("lockdownd_close() called\n");
	dict = add_child_to_plist(plist, "dict", "\n", NULL, 0);
	key = add_key_str_dict_element(plist, dict, "Request", "Goodbye", 1);
	char *XML_content;
	uint32 length;

	xmlDocDumpMemory(plist, (xmlChar **) & XML_content, &length);
	ret = iphone_lckd_send(control, XML_content, length, &bytes);

	xmlFree(XML_content);
	xmlFreeDoc(plist);
	plist = NULL;
	ret = iphone_lckd_recv(control, &XML_content, &bytes);

	plist = xmlReadMemory(XML_content, bytes, NULL, NULL, 0);
	if (!plist) {
		log_debug_msg("lockdownd_close(): IPHONE_E_PLIST_ERROR\n");
		return;					//IPHONE_E_PLIST_ERROR;
	}
	dict = xmlDocGetRootElement(plist);
	for (dict = dict->children; dict; dict = dict->next) {
		if (!xmlStrcmp(dict->name, "dict"))
			break;
	}
	if (!dict) {
		log_debug_msg("lockdownd_close(): IPHONE_E_DICT_ERROR\n");
		return;					//IPHONE_E_DICT_ERROR;
	}
	dictionary = read_dict_element_strings(dict);
	xmlFreeDoc(plist);
	free(XML_content);

	for (i = 0; dictionary[i]; i += 2) {
		if (!strcmp(dictionary[i], "Result") && !strcmp(dictionary[i + 1], "Success")) {
			log_debug_msg("lockdownd_close(): success\n");
			ret = IPHONE_E_SUCCESS;
			break;
		}
	}

	free_dictionary(dictionary);
	return;						//ret;
>>>>>>> f7fbac78
}

/** Generates the device certificate from the public key as well as the host
 *  and root certificates.
 * 
 * @return IPHONE_E_SUCCESS on success.
 */
iphone_error_t lockdownd_gen_pair_cert(gnutls_datum_t public_key, gnutls_datum_t * odevice_cert,
									   gnutls_datum_t * ohost_cert, gnutls_datum_t * oroot_cert)
{
	if (!public_key.data || !odevice_cert || !ohost_cert || !oroot_cert)
		return IPHONE_E_INVALID_ARG;
	iphone_error_t ret = IPHONE_E_UNKNOWN_ERROR;

	gnutls_datum_t modulus = { NULL, 0 };
	gnutls_datum_t exponent = { NULL, 0 };

	/* now decode the PEM encoded key */
	gnutls_datum_t der_pub_key;
	if (GNUTLS_E_SUCCESS == gnutls_pem_base64_decode_alloc("RSA PUBLIC KEY", &public_key, &der_pub_key)) {

		/* initalize asn.1 parser */
		ASN1_TYPE pkcs1 = ASN1_TYPE_EMPTY;
		if (ASN1_SUCCESS == asn1_array2tree(pkcs1_asn1_tab, &pkcs1, NULL)) {

			ASN1_TYPE asn1_pub_key = ASN1_TYPE_EMPTY;
			asn1_create_element(pkcs1, "PKCS1.RSAPublicKey", &asn1_pub_key);

			if (ASN1_SUCCESS == asn1_der_decoding(&asn1_pub_key, der_pub_key.data, der_pub_key.size, NULL)) {

				/* get size to read */
				int ret1 = asn1_read_value(asn1_pub_key, "modulus", NULL, &modulus.size);
				int ret2 = asn1_read_value(asn1_pub_key, "publicExponent", NULL, &exponent.size);

				modulus.data = gnutls_malloc(modulus.size);
				exponent.data = gnutls_malloc(exponent.size);

				ret1 = asn1_read_value(asn1_pub_key, "modulus", modulus.data, &modulus.size);
				ret2 = asn1_read_value(asn1_pub_key, "publicExponent", exponent.data, &exponent.size);
				if (ASN1_SUCCESS == ret1 && ASN1_SUCCESS == ret2)
					ret = IPHONE_E_SUCCESS;
			}
			if (asn1_pub_key)
				asn1_delete_structure(&asn1_pub_key);
		}
		if (pkcs1)
			asn1_delete_structure(&pkcs1);
	}

	/* now generate certifcates */
	if (IPHONE_E_SUCCESS == ret && 0 != modulus.size && 0 != exponent.size) {

		gnutls_global_init();
		gnutls_datum_t essentially_null = { strdup("abababababababab"), strlen("abababababababab") };

		gnutls_x509_privkey_t fake_privkey, root_privkey;
		gnutls_x509_crt_t dev_cert, root_cert, host_cert;

		gnutls_x509_privkey_init(&fake_privkey);
		gnutls_x509_crt_init(&dev_cert);
		gnutls_x509_crt_init(&root_cert);
		gnutls_x509_crt_init(&host_cert);

		if (GNUTLS_E_SUCCESS ==
			gnutls_x509_privkey_import_rsa_raw(fake_privkey, &modulus, &exponent, &essentially_null, &essentially_null,
											   &essentially_null, &essentially_null)) {

			gnutls_x509_privkey_init(&root_privkey);

			/* get root cert */
			gnutls_datum_t pem_root_cert = { NULL, 0 };
			get_root_certificate(&pem_root_cert);
			if (GNUTLS_E_SUCCESS != gnutls_x509_crt_import(root_cert, &pem_root_cert, GNUTLS_X509_FMT_PEM))
				ret = IPHONE_E_SSL_ERROR;

			/* get host cert */
			gnutls_datum_t pem_host_cert = { NULL, 0 };
			get_host_certificate(&pem_host_cert);
			if (GNUTLS_E_SUCCESS != gnutls_x509_crt_import(host_cert, &pem_host_cert, GNUTLS_X509_FMT_PEM))
				ret = IPHONE_E_SSL_ERROR;

			/* get root private key */
			gnutls_datum_t pem_root_priv = { NULL, 0 };
			get_root_private_key(&pem_root_priv);
			if (GNUTLS_E_SUCCESS != gnutls_x509_privkey_import(root_privkey, &pem_root_priv, GNUTLS_X509_FMT_PEM))
				ret = IPHONE_E_SSL_ERROR;

			/* generate device certificate */
			gnutls_x509_crt_set_key(dev_cert, fake_privkey);
			gnutls_x509_crt_set_serial(dev_cert, "\x00", 1);
			gnutls_x509_crt_set_version(dev_cert, 3);
			gnutls_x509_crt_set_ca_status(dev_cert, 0);
			gnutls_x509_crt_set_activation_time(dev_cert, time(NULL));
			gnutls_x509_crt_set_expiration_time(dev_cert, time(NULL) + (60 * 60 * 24 * 365 * 10));
			gnutls_x509_crt_sign(dev_cert, root_cert, root_privkey);

			if (IPHONE_E_SUCCESS == ret) {
				/* if everything went well, export in PEM format */
				gnutls_datum_t dev_pem = { NULL, 0 };
				gnutls_x509_crt_export(dev_cert, GNUTLS_X509_FMT_PEM, NULL, &dev_pem.size);
				dev_pem.data = gnutls_malloc(dev_pem.size);
				gnutls_x509_crt_export(dev_cert, GNUTLS_X509_FMT_PEM, dev_pem.data, &dev_pem.size);

				/* copy buffer for output */
				odevice_cert->data = malloc(dev_pem.size);
				memcpy(odevice_cert->data, dev_pem.data, dev_pem.size);
				odevice_cert->size = dev_pem.size;

				ohost_cert->data = malloc(pem_host_cert.size);
				memcpy(ohost_cert->data, pem_host_cert.data, pem_host_cert.size);
				ohost_cert->size = pem_host_cert.size;

				oroot_cert->data = malloc(pem_root_cert.size);
				memcpy(oroot_cert->data, pem_root_cert.data, pem_root_cert.size);
				oroot_cert->size = pem_root_cert.size;
			}
			gnutls_free(pem_root_priv.data);
			gnutls_free(pem_root_cert.data);
			gnutls_free(pem_host_cert.data);
		}
	}

	gnutls_free(modulus.data);
	gnutls_free(exponent.data);

	gnutls_free(der_pub_key.data);

	return ret;
}

/** Starts SSL communication with lockdownd after the iPhone has been paired.
 *
 * @param control The lockdownd client
 * @param HostID The HostID used with this phone
 *
 * @return 1 on success and 0 on failure
 */
iphone_error_t lockdownd_start_SSL_session(iphone_lckd_client_t control, const char *HostID)
{
	plist_t dict = NULL;
	char *XML_content = NULL;
	uint32_t length = 0, bytes = 0, return_me = 0;

<<<<<<< HEAD
	iphone_error_t ret = IPHONE_E_UNKNOWN_ERROR;
	control->session_id[0] = '\0';
=======
	control->session_id[0] = '\0';

	key = add_key_str_dict_element(plist, dict, "HostID", HostID, 1);
	if (!key) {
		log_debug_msg("Couldn't add a key.\n");
		xmlFreeDoc(plist);
		return IPHONE_E_DICT_ERROR;
	}
	key = add_key_str_dict_element(plist, dict, "Request", "StartSession", 1);
	if (!key) {
		log_debug_msg("Couldn't add a key.\n");
		xmlFreeDoc(plist);
		return IPHONE_E_DICT_ERROR;
	}
>>>>>>> f7fbac78

	/* Setup DevicePublicKey request plist */
	dict = plist_new_dict();
	plist_add_sub_key_el(dict, "HostID");
	plist_add_sub_string_el(dict, HostID);
	plist_add_sub_key_el(dict, "Request");
	plist_add_sub_string_el(dict, "StartSession");

	ret = iphone_lckd_send(control, dict);
	plist_free(dict);
	dict = NULL;

	if (ret != IPHONE_E_SUCCESS)
		return ret;

<<<<<<< HEAD
	ret = iphone_lckd_recv(control, &dict);

	if (!dict)
		return IPHONE_E_PLIST_ERROR;

	plist_t query_node = plist_find_node(dict, PLIST_STRING, "StartSession", strlen("StartSession"));
	plist_t result_key_node = plist_get_next_sibling(query_node);
	plist_t result_value_node = plist_get_next_sibling(result_key_node);

	plist_type result_key_type = plist_get_node_type(result_key_node);
	plist_type result_value_type = plist_get_node_type(result_value_node);

	if (result_key_type == PLIST_KEY && result_value_type == PLIST_STRING) {
		char *result_key = NULL;
		char *result_value = NULL;

		plist_get_key_val(result_key_node, &result_key);
		plist_get_string_val(result_value_node, &result_value);

		ret = IPHONE_E_SSL_ERROR;
		if (!strcmp(result_key, "Result") && !strcmp(result_value, "Success")) {
			// Set up GnuTLS...
			//gnutls_anon_client_credentials_t anoncred;
			gnutls_certificate_credentials_t xcred;

			log_dbg_msg(DBGMASK_LOCKDOWND, "We started the session OK, now trying GnuTLS\n");
			errno = 0;
			gnutls_global_init();
			//gnutls_anon_allocate_client_credentials(&anoncred);
			gnutls_certificate_allocate_credentials(&xcred);
			gnutls_certificate_set_x509_trust_file(xcred, "hostcert.pem", GNUTLS_X509_FMT_PEM);
			gnutls_init(control->ssl_session, GNUTLS_CLIENT);
			{
				int protocol_priority[16] = { GNUTLS_SSL3, 0 };
				int kx_priority[16] = { GNUTLS_KX_ANON_DH, GNUTLS_KX_RSA, 0 };
				int cipher_priority[16] = { GNUTLS_CIPHER_AES_128_CBC, GNUTLS_CIPHER_AES_256_CBC, 0 };
				int mac_priority[16] = { GNUTLS_MAC_SHA1, GNUTLS_MAC_MD5, 0 };
				int comp_priority[16] = { GNUTLS_COMP_NULL, 0 };

				gnutls_cipher_set_priority(*control->ssl_session, cipher_priority);
				gnutls_compression_set_priority(*control->ssl_session, comp_priority);
				gnutls_kx_set_priority(*control->ssl_session, kx_priority);
				gnutls_protocol_set_priority(*control->ssl_session, protocol_priority);
				gnutls_mac_set_priority(*control->ssl_session, mac_priority);

			}
			gnutls_credentials_set(*control->ssl_session, GNUTLS_CRD_CERTIFICATE, xcred);	// this part is killing me.

			log_dbg_msg(DBGMASK_LOCKDOWND, "GnuTLS step 1...\n");
			gnutls_transport_set_ptr(*control->ssl_session, (gnutls_transport_ptr_t) control);
			log_dbg_msg(DBGMASK_LOCKDOWND, "GnuTLS step 2...\n");
			gnutls_transport_set_push_function(*control->ssl_session, (gnutls_push_func) & lockdownd_secuwrite);
			log_dbg_msg(DBGMASK_LOCKDOWND, "GnuTLS step 3...\n");
			gnutls_transport_set_pull_function(*control->ssl_session, (gnutls_pull_func) & lockdownd_securead);
			log_dbg_msg(DBGMASK_LOCKDOWND, "GnuTLS step 4 -- now handshaking...\n");

			if (errno)
				log_dbg_msg(DBGMASK_LOCKDOWND, "WARN: errno says %s before handshake!\n", strerror(errno));
			return_me = gnutls_handshake(*control->ssl_session);
			log_dbg_msg(DBGMASK_LOCKDOWND, "GnuTLS handshake done...\n");

			if (return_me != GNUTLS_E_SUCCESS) {
				log_dbg_msg(DBGMASK_LOCKDOWND, "GnuTLS reported something wrong.\n");
				gnutls_perror(return_me);
				log_dbg_msg(DBGMASK_LOCKDOWND, "oh.. errno says %s\n", strerror(errno));
				return IPHONE_E_SSL_ERROR;
			} else {
				control->in_SSL = 1;
				ret = IPHONE_E_SUCCESS;
			}
		}
	}
	//store session id
	plist_t session_node = plist_find_node_by_key(dict, "SessionID");
	if (session_node) {

		plist_t session_node_val = plist_get_next_sibling(session_node);
		plist_type session_node_val_type = plist_get_node_type(session_node_val);

		if (session_node_val_type == PLIST_STRING) {
=======
	if (bytes > 0) {
		ret = iphone_lckd_recv(control, &what2send, &len);
		plist = xmlReadMemory(what2send, len, NULL, NULL, 0);
		dict = xmlDocGetRootElement(plist);
		if (!dict)
			return IPHONE_E_DICT_ERROR;
		for (dict = dict->children; dict; dict = dict->next) {
			if (!xmlStrcmp(dict->name, "dict"))
				break;
		}
		dictionary = read_dict_element_strings(dict);
		xmlFreeDoc(plist);
		free(what2send);
		ret = IPHONE_E_SSL_ERROR;
		for (i = 0; dictionary[i]; i += 2) {
			if (!strcmp(dictionary[i], "Result") && !strcmp(dictionary[i + 1], "Success")) {
				// Set up GnuTLS...
				//gnutls_anon_client_credentials_t anoncred;
				gnutls_certificate_credentials_t xcred;

				log_debug_msg("We started the session OK, now trying GnuTLS\n");
				errno = 0;
				gnutls_global_init();
				//gnutls_anon_allocate_client_credentials(&anoncred);
				gnutls_certificate_allocate_credentials(&xcred);
				gnutls_certificate_set_x509_trust_file(xcred, "hostcert.pem", GNUTLS_X509_FMT_PEM);
				gnutls_init(control->ssl_session, GNUTLS_CLIENT);
				{
					int protocol_priority[16] = { GNUTLS_SSL3, 0 };
					int kx_priority[16] = { GNUTLS_KX_ANON_DH, GNUTLS_KX_RSA, 0 };
					int cipher_priority[16] = { GNUTLS_CIPHER_AES_128_CBC, GNUTLS_CIPHER_AES_256_CBC, 0 };
					int mac_priority[16] = { GNUTLS_MAC_SHA1, GNUTLS_MAC_MD5, 0 };
					int comp_priority[16] = { GNUTLS_COMP_NULL, 0 };

					gnutls_cipher_set_priority(*control->ssl_session, cipher_priority);
					gnutls_compression_set_priority(*control->ssl_session, comp_priority);
					gnutls_kx_set_priority(*control->ssl_session, kx_priority);
					gnutls_protocol_set_priority(*control->ssl_session, protocol_priority);
					gnutls_mac_set_priority(*control->ssl_session, mac_priority);

				}
				gnutls_credentials_set(*control->ssl_session, GNUTLS_CRD_CERTIFICATE, xcred);	// this part is killing me.

				log_debug_msg("GnuTLS step 1...\n");
				gnutls_transport_set_ptr(*control->ssl_session, (gnutls_transport_ptr_t) control);
				log_debug_msg("GnuTLS step 2...\n");
				gnutls_transport_set_push_function(*control->ssl_session, (gnutls_push_func) & lockdownd_secuwrite);
				log_debug_msg("GnuTLS step 3...\n");
				gnutls_transport_set_pull_function(*control->ssl_session, (gnutls_pull_func) & lockdownd_securead);
				log_debug_msg("GnuTLS step 4 -- now handshaking...\n");

				if (errno)
					log_debug_msg("WARN: errno says %s before handshake!\n", strerror(errno));
				return_me = gnutls_handshake(*control->ssl_session);
				log_debug_msg("GnuTLS handshake done...\n");

				if (return_me != GNUTLS_E_SUCCESS) {
					log_debug_msg("GnuTLS reported something wrong.\n");
					gnutls_perror(return_me);
					log_debug_msg("oh.. errno says %s\n", strerror(errno));
					return IPHONE_E_SSL_ERROR;
				} else {
					control->in_SSL = 1;
					ret = IPHONE_E_SUCCESS;
				}
			} else if (!strcmp(dictionary[i], "SessionID")) {
				// we need to store the session ID for StopSession
				strcpy(control->session_id, dictionary[i + 1]);
				log_debug_msg("SessionID: %s\n", control->session_id);
				free_dictionary(dictionary);
				return ret;
			}
		}
		if (ret == IPHONE_E_SUCCESS) {
			log_debug_msg("Failed to get SessionID!\n");
			return ret;
		}
>>>>>>> f7fbac78

			char *session_id = NULL;
			plist_get_string_val(session_node_val, &session_id);

			if (session_node_val_type == PLIST_STRING && session_id) {
				// we need to store the session ID for StopSession
				strcpy(control->session_id, session_id);
				log_dbg_msg(DBGMASK_LOCKDOWND, "SessionID: %s\n", control->session_id);
			}
			free(session_id);
		}
	} else
		log_dbg_msg(DBGMASK_LOCKDOWND, "Failed to get SessionID!\n");
	plist_free(dict);
	dict = NULL;

	if (ret == IPHONE_E_SUCCESS)
		return ret;

	log_dbg_msg(DBGMASK_LOCKDOWND, "Apparently failed negotiating with lockdownd.\n");
	return IPHONE_E_SSL_ERROR;
}

/** gnutls callback for writing data to the iPhone.
 *
 * @param transport It's really the lockdownd client, but the method signature has to match
 * @param buffer The data to send
 * @param length The length of data to send in bytes
 *
 * @return The number of bytes sent
 */
ssize_t lockdownd_secuwrite(gnutls_transport_ptr_t transport, char *buffer, size_t length)
{
	int bytes = 0;
	iphone_lckd_client_t control;
	control = (iphone_lckd_client_t) transport;
	log_dbg_msg(DBGMASK_LOCKDOWND, "lockdownd_secuwrite() called\n");
	log_dbg_msg(DBGMASK_LOCKDOWND, "pre-send\nlength = %zi\n", length);
	iphone_mux_send(control->connection, buffer, length, &bytes);
	log_dbg_msg(DBGMASK_LOCKDOWND, "post-send\nsent %i bytes\n", bytes);

	dump_debug_buffer("sslpacketwrite.out", buffer, length);
	return bytes;
}

/** gnutls callback for reading data from the iPhone
 *
 * @param transport It's really the lockdownd client, but the method signature has to match
 * @param buffer The buffer to store data in
 * @param length The length of data to read in bytes
 *
 * @return The number of bytes read
 */
ssize_t lockdownd_securead(gnutls_transport_ptr_t transport, char *buffer, size_t length)
{
	int bytes = 0, pos_start_fill = 0;
	char *hackhackhack = NULL;
	iphone_lckd_client_t control;
	control = (iphone_lckd_client_t) transport;
	log_dbg_msg(DBGMASK_LOCKDOWND, "lockdownd_securead() called\nlength = %zi\n", length);
	// Buffering hack! Throw what we've got in our "buffer" into the stream first, then get more.
	if (control->gtls_buffer_hack_len > 0) {
		if (length > control->gtls_buffer_hack_len) {	// If it's asking for more than we got
			length -= control->gtls_buffer_hack_len;	// Subtract what we have from their requested length
			pos_start_fill = control->gtls_buffer_hack_len;	// set the pos to start filling at
			memcpy(buffer, control->gtls_buffer_hack, control->gtls_buffer_hack_len);	// Fill their buffer partially
			free(control->gtls_buffer_hack);	// free our memory, it's not chained anymore
			control->gtls_buffer_hack_len = 0;	// we don't have a hack buffer anymore
			log_dbg_msg(DBGMASK_LOCKDOWND, "Did a partial fill to help quench thirst for data\n");
		} else if (length < control->gtls_buffer_hack_len) {	// If it's asking for less...
			control->gtls_buffer_hack_len -= length;	// subtract what they're asking for
			memcpy(buffer, control->gtls_buffer_hack, length);	// fill their buffer
			hackhackhack = (char *) malloc(sizeof(char) * control->gtls_buffer_hack_len);	// strndup is NOT a good solution -- concatenates \0!!!! Anyway, make a new "hack" buffer.
			memcpy(hackhackhack, control->gtls_buffer_hack + length, control->gtls_buffer_hack_len);	// Move what's left into the new one
			free(control->gtls_buffer_hack);	// Free the old one
			control->gtls_buffer_hack = hackhackhack;	// And make it the new one.
			hackhackhack = NULL;
			log_dbg_msg(DBGMASK_LOCKDOWND, "Quenched the thirst for data; new hack length is %i\n",
						control->gtls_buffer_hack_len);
			return length;		// hand it over.
		} else {				// length == hack length
			memcpy(buffer, control->gtls_buffer_hack, length);	// copy our buffer into theirs
			free(control->gtls_buffer_hack);	// free our "obligation"
			control->gtls_buffer_hack_len = 0;	// free our "obligation"
			log_dbg_msg(DBGMASK_LOCKDOWND, "Satiated the thirst for data; now we have to eventually receive again.\n");
			return length;		// hand it over
		}
	}
	// End buffering hack!
	char *recv_buffer = (char *) malloc(sizeof(char) * (length * 1000));	// ensuring nothing stupid happens

	log_dbg_msg(DBGMASK_LOCKDOWND, "pre-read\nclient wants %zi bytes\n", length);
	iphone_mux_recv(control->connection, recv_buffer, (length * 1000), &bytes);
	log_dbg_msg(DBGMASK_LOCKDOWND, "post-read\nwe got %i bytes\n", bytes);
	if (bytes < 0) {
		log_dbg_msg(DBGMASK_LOCKDOWND, "lockdownd_securead(): uh oh\n");
		log_dbg_msg(DBGMASK_LOCKDOWND,
					"I believe what we have here is a failure to communicate... libusb says %s but strerror says %s\n",
					usb_strerror(), strerror(errno));
		return bytes + 28;		// an errno
	}
	if (bytes >= length) {
		if (bytes > length) {
			log_dbg_msg(DBGMASK_LOCKDOWND,
						"lockdownd_securead: Client deliberately read less data than was there; resorting to GnuTLS buffering hack.\n");
			if (!control->gtls_buffer_hack_len) {	// if there's no hack buffer yet
				//control->gtls_buffer_hack = strndup(recv_buffer+length, bytes-length); // strndup is NOT a good solution!
				control->gtls_buffer_hack_len += bytes - length;
				control->gtls_buffer_hack = (char *) malloc(sizeof(char) * control->gtls_buffer_hack_len);
				memcpy(control->gtls_buffer_hack, recv_buffer + length, control->gtls_buffer_hack_len);
			} else {			// if there is. 
				control->gtls_buffer_hack =
					realloc(control->gtls_buffer_hack, control->gtls_buffer_hack_len + (bytes - length));
				memcpy(control->gtls_buffer_hack + control->gtls_buffer_hack_len, recv_buffer + length, bytes - length);
				control->gtls_buffer_hack_len += bytes - length;
			}
		}
		memcpy(buffer + pos_start_fill, recv_buffer, length);
		free(recv_buffer);
		if (bytes == length) {
			log_dbg_msg(DBGMASK_LOCKDOWND, "Returning how much we received.\n");
			return bytes;
		} else {
			log_dbg_msg(DBGMASK_LOCKDOWND, "Returning what they want to hear.\nHack length: %i\n",
						control->gtls_buffer_hack_len);
			return length;
		}
	}
	return bytes;
}

/** Command to start the desired service
 *
 * @param control The lockdownd client
 * @param service The name of the service to start
 *
 * @return The port number the service was started on or 0 on failure.
 */
iphone_error_t iphone_lckd_start_service(iphone_lckd_client_t client, const char *service, int *port)
{
	if (!client || !service || !port)
		return IPHONE_E_INVALID_ARG;

	char *host_id = get_host_id();
	if (!host_id)
		return IPHONE_E_INVALID_CONF;
	if (!client->in_SSL && !lockdownd_start_SSL_session(client, host_id))
		return IPHONE_E_SSL_ERROR;

	plist_t dict = NULL;
	uint32_t port_loc = 0;
	iphone_error_t ret = IPHONE_E_UNKNOWN_ERROR;

	free(host_id);
	host_id = NULL;

	dict = plist_new_dict();
	plist_add_sub_key_el(dict, "Request");
	plist_add_sub_string_el(dict, "StartService");
	plist_add_sub_key_el(dict, "Service");
	plist_add_sub_string_el(dict, service);

	/* send to iPhone */
	ret = iphone_lckd_send(client, dict);
	plist_free(dict);
	dict = NULL;

	if (IPHONE_E_SUCCESS != ret)
		return ret;

	ret = iphone_lckd_recv(client, &dict);

	if (IPHONE_E_SUCCESS != ret)
		return ret;

	if (!dict)
		return IPHONE_E_PLIST_ERROR;

	plist_t query_node = plist_find_node_by_string(dict, "StartService");
	plist_t result_key_node = plist_get_next_sibling(query_node);
	plist_t result_value_node = plist_get_next_sibling(result_key_node);

	plist_t port_key_node = plist_find_node_by_key(dict, "Port");
	plist_t port_value_node = plist_get_next_sibling(port_key_node);

	plist_type result_key_type = plist_get_node_type(result_key_node);
	plist_type result_value_type = plist_get_node_type(result_value_node);
	plist_type port_key_type = plist_get_node_type(port_key_node);
	plist_type port_value_type = plist_get_node_type(port_value_node);

	if (result_key_type == PLIST_KEY && result_value_type == PLIST_STRING && port_key_type == PLIST_KEY
		&& port_value_type == PLIST_UINT) {

		char *result_key = NULL;
		char *result_value = NULL;
		char *port_key = NULL;
		uint64_t port_value = 0;

		plist_get_key_val(result_key_node, &result_key);
		plist_get_string_val(result_value_node, &result_value);
		plist_get_key_val(port_key_node, &port_key);
		plist_get_uint_val(port_value_node, &port_value);

		if (!strcmp(result_key, "Result") && !strcmp(result_value, "Success") && !strcmp(port_key, "Port")) {
			port_loc = port_value;
			ret = IPHONE_E_SUCCESS;
		}

		if (port && ret == IPHONE_E_SUCCESS)
			*port = port_loc;
		else
			ret = IPHONE_E_UNKNOWN_ERROR;
	}

	plist_free(dict);
	dict = NULL;
	return ret;
}<|MERGE_RESOLUTION|>--- conflicted
+++ resolved
@@ -75,10 +75,8 @@
 static void iphone_lckd_stop_session(iphone_lckd_client_t control)
 {
 	if (!control)
-<<<<<<< HEAD
 		return;					//IPHONE_E_INVALID_ARG;
 
-	int bytes = 0, i = 0;
 	iphone_error_t ret = IPHONE_E_UNKNOWN_ERROR;
 
 	plist_t dict = plist_new_dict();
@@ -129,62 +127,6 @@
 	return;						// ret;
 }
 
-
-=======
-		return;					// IPHONE_E_INVALID_ARG;
-	xmlDocPtr plist = new_plist();
-	xmlNode *dict, *key;
-	char **dictionary;
-	int bytes = 0, i = 0;
-	iphone_error_t ret = IPHONE_E_UNKNOWN_ERROR;
-
-	log_debug_msg("lockdownd_stop_session() called\n");
-	dict = add_child_to_plist(plist, "dict", "\n", NULL, 0);
-	key = add_key_str_dict_element(plist, dict, "Request", "StopSession", 1);
-	key = add_key_str_dict_element(plist, dict, "SessionID", control->session_id, 1);
-
-	char *XML_content;
-	uint32 length;
-
-	xmlDocDumpMemory(plist, (xmlChar **) & XML_content, &length);
-	ret = iphone_lckd_send(control, XML_content, length, &bytes);
-
-	xmlFree(XML_content);
-	xmlFreeDoc(plist);
-	plist = NULL;
-	ret = iphone_lckd_recv(control, &XML_content, &bytes);
-
-	plist = xmlReadMemory(XML_content, bytes, NULL, NULL, 0);
-	if (!plist) {
-		log_debug_msg("lockdownd_stop_session(): IPHONE_E_PLIST_ERROR\n");
-		return;					//IPHONE_E_PLIST_ERROR;
-	}
-	dict = xmlDocGetRootElement(plist);
-	for (dict = dict->children; dict; dict = dict->next) {
-		if (!xmlStrcmp(dict->name, "dict"))
-			break;
-	}
-	if (!dict) {
-		log_debug_msg("lockdownd_stop_session(): IPHONE_E_DICT_ERROR\n");
-		return;					//IPHONE_E_DICT_ERROR;
-	}
-	dictionary = read_dict_element_strings(dict);
-	xmlFreeDoc(plist);
-	free(XML_content);
-
-	for (i = 0; dictionary[i]; i += 2) {
-		if (!strcmp(dictionary[i], "Result") && !strcmp(dictionary[i + 1], "Success")) {
-			log_debug_msg("lockdownd_stop_session(): success\n");
-			ret = IPHONE_E_SUCCESS;
-			break;
-		}
-	}
-
-	free_dictionary(dictionary);
-	return;						//ret;
-}
-
->>>>>>> f7fbac78
 /**
  * Shuts down the SSL session by first calling iphone_lckd_stop_session
  * to cleanly close the lockdownd communication session, and then 
@@ -195,24 +137,14 @@
 static void iphone_lckd_stop_SSL_session(iphone_lckd_client_t client)
 {
 	if (!client) {
-<<<<<<< HEAD
 		log_dbg_msg(DBGMASK_LOCKDOWND, "lockdownd_stop_SSL_session(): invalid argument!\n");
-=======
-		log_debug_msg("lockdownd_stop_SSL_session(): invalid argument!\n");
->>>>>>> f7fbac78
 		return;
 	}
 
 	if (client->in_SSL) {
-<<<<<<< HEAD
 		log_dbg_msg(DBGMASK_LOCKDOWND, "Stopping SSL Session\n");
 		iphone_lckd_stop_session(client);
 		log_dbg_msg(DBGMASK_LOCKDOWND, "Sending SSL close notify\n");
-=======
-		log_debug_msg("Stopping SSL Session\n");
-		iphone_lckd_stop_session(client);
-		log_debug_msg("Sending SSL close notify\n");
->>>>>>> f7fbac78
 		gnutls_bye(*client->ssl_session, GNUTLS_SHUT_RDWR);
 	}
 	if (client->ssl_session) {
@@ -224,10 +156,6 @@
 
 	return;
 }
-<<<<<<< HEAD
-
-=======
->>>>>>> f7fbac78
 
 /** Closes the lockdownd client and does the necessary housekeeping.
  *
@@ -688,7 +616,6 @@
 void lockdownd_close(iphone_lckd_client_t control)
 {
 	if (!control)
-<<<<<<< HEAD
 		return;					//IPHONE_E_INVALID_ARG;
 
 	iphone_error_t ret = IPHONE_E_UNKNOWN_ERROR;
@@ -734,57 +661,6 @@
 	plist_free(dict);
 	dict = NULL;
 	return;						// ret;
-=======
-		return;					// IPHONE_E_INVALID_ARG;
-	xmlDocPtr plist = new_plist();
-	xmlNode *dict, *key;
-	char **dictionary;
-	int bytes = 0, i = 0;
-	iphone_error_t ret = IPHONE_E_UNKNOWN_ERROR;
-
-	log_debug_msg("lockdownd_close() called\n");
-	dict = add_child_to_plist(plist, "dict", "\n", NULL, 0);
-	key = add_key_str_dict_element(plist, dict, "Request", "Goodbye", 1);
-	char *XML_content;
-	uint32 length;
-
-	xmlDocDumpMemory(plist, (xmlChar **) & XML_content, &length);
-	ret = iphone_lckd_send(control, XML_content, length, &bytes);
-
-	xmlFree(XML_content);
-	xmlFreeDoc(plist);
-	plist = NULL;
-	ret = iphone_lckd_recv(control, &XML_content, &bytes);
-
-	plist = xmlReadMemory(XML_content, bytes, NULL, NULL, 0);
-	if (!plist) {
-		log_debug_msg("lockdownd_close(): IPHONE_E_PLIST_ERROR\n");
-		return;					//IPHONE_E_PLIST_ERROR;
-	}
-	dict = xmlDocGetRootElement(plist);
-	for (dict = dict->children; dict; dict = dict->next) {
-		if (!xmlStrcmp(dict->name, "dict"))
-			break;
-	}
-	if (!dict) {
-		log_debug_msg("lockdownd_close(): IPHONE_E_DICT_ERROR\n");
-		return;					//IPHONE_E_DICT_ERROR;
-	}
-	dictionary = read_dict_element_strings(dict);
-	xmlFreeDoc(plist);
-	free(XML_content);
-
-	for (i = 0; dictionary[i]; i += 2) {
-		if (!strcmp(dictionary[i], "Result") && !strcmp(dictionary[i + 1], "Success")) {
-			log_debug_msg("lockdownd_close(): success\n");
-			ret = IPHONE_E_SUCCESS;
-			break;
-		}
-	}
-
-	free_dictionary(dictionary);
-	return;						//ret;
->>>>>>> f7fbac78
 }
 
 /** Generates the device certificate from the public key as well as the host
@@ -925,28 +801,10 @@
 iphone_error_t lockdownd_start_SSL_session(iphone_lckd_client_t control, const char *HostID)
 {
 	plist_t dict = NULL;
-	char *XML_content = NULL;
-	uint32_t length = 0, bytes = 0, return_me = 0;
-
-<<<<<<< HEAD
+	uint32_t  return_me = 0;
+
 	iphone_error_t ret = IPHONE_E_UNKNOWN_ERROR;
 	control->session_id[0] = '\0';
-=======
-	control->session_id[0] = '\0';
-
-	key = add_key_str_dict_element(plist, dict, "HostID", HostID, 1);
-	if (!key) {
-		log_debug_msg("Couldn't add a key.\n");
-		xmlFreeDoc(plist);
-		return IPHONE_E_DICT_ERROR;
-	}
-	key = add_key_str_dict_element(plist, dict, "Request", "StartSession", 1);
-	if (!key) {
-		log_debug_msg("Couldn't add a key.\n");
-		xmlFreeDoc(plist);
-		return IPHONE_E_DICT_ERROR;
-	}
->>>>>>> f7fbac78
 
 	/* Setup DevicePublicKey request plist */
 	dict = plist_new_dict();
@@ -962,7 +820,6 @@
 	if (ret != IPHONE_E_SUCCESS)
 		return ret;
 
-<<<<<<< HEAD
 	ret = iphone_lckd_recv(control, &dict);
 
 	if (!dict)
@@ -1043,85 +900,6 @@
 		plist_type session_node_val_type = plist_get_node_type(session_node_val);
 
 		if (session_node_val_type == PLIST_STRING) {
-=======
-	if (bytes > 0) {
-		ret = iphone_lckd_recv(control, &what2send, &len);
-		plist = xmlReadMemory(what2send, len, NULL, NULL, 0);
-		dict = xmlDocGetRootElement(plist);
-		if (!dict)
-			return IPHONE_E_DICT_ERROR;
-		for (dict = dict->children; dict; dict = dict->next) {
-			if (!xmlStrcmp(dict->name, "dict"))
-				break;
-		}
-		dictionary = read_dict_element_strings(dict);
-		xmlFreeDoc(plist);
-		free(what2send);
-		ret = IPHONE_E_SSL_ERROR;
-		for (i = 0; dictionary[i]; i += 2) {
-			if (!strcmp(dictionary[i], "Result") && !strcmp(dictionary[i + 1], "Success")) {
-				// Set up GnuTLS...
-				//gnutls_anon_client_credentials_t anoncred;
-				gnutls_certificate_credentials_t xcred;
-
-				log_debug_msg("We started the session OK, now trying GnuTLS\n");
-				errno = 0;
-				gnutls_global_init();
-				//gnutls_anon_allocate_client_credentials(&anoncred);
-				gnutls_certificate_allocate_credentials(&xcred);
-				gnutls_certificate_set_x509_trust_file(xcred, "hostcert.pem", GNUTLS_X509_FMT_PEM);
-				gnutls_init(control->ssl_session, GNUTLS_CLIENT);
-				{
-					int protocol_priority[16] = { GNUTLS_SSL3, 0 };
-					int kx_priority[16] = { GNUTLS_KX_ANON_DH, GNUTLS_KX_RSA, 0 };
-					int cipher_priority[16] = { GNUTLS_CIPHER_AES_128_CBC, GNUTLS_CIPHER_AES_256_CBC, 0 };
-					int mac_priority[16] = { GNUTLS_MAC_SHA1, GNUTLS_MAC_MD5, 0 };
-					int comp_priority[16] = { GNUTLS_COMP_NULL, 0 };
-
-					gnutls_cipher_set_priority(*control->ssl_session, cipher_priority);
-					gnutls_compression_set_priority(*control->ssl_session, comp_priority);
-					gnutls_kx_set_priority(*control->ssl_session, kx_priority);
-					gnutls_protocol_set_priority(*control->ssl_session, protocol_priority);
-					gnutls_mac_set_priority(*control->ssl_session, mac_priority);
-
-				}
-				gnutls_credentials_set(*control->ssl_session, GNUTLS_CRD_CERTIFICATE, xcred);	// this part is killing me.
-
-				log_debug_msg("GnuTLS step 1...\n");
-				gnutls_transport_set_ptr(*control->ssl_session, (gnutls_transport_ptr_t) control);
-				log_debug_msg("GnuTLS step 2...\n");
-				gnutls_transport_set_push_function(*control->ssl_session, (gnutls_push_func) & lockdownd_secuwrite);
-				log_debug_msg("GnuTLS step 3...\n");
-				gnutls_transport_set_pull_function(*control->ssl_session, (gnutls_pull_func) & lockdownd_securead);
-				log_debug_msg("GnuTLS step 4 -- now handshaking...\n");
-
-				if (errno)
-					log_debug_msg("WARN: errno says %s before handshake!\n", strerror(errno));
-				return_me = gnutls_handshake(*control->ssl_session);
-				log_debug_msg("GnuTLS handshake done...\n");
-
-				if (return_me != GNUTLS_E_SUCCESS) {
-					log_debug_msg("GnuTLS reported something wrong.\n");
-					gnutls_perror(return_me);
-					log_debug_msg("oh.. errno says %s\n", strerror(errno));
-					return IPHONE_E_SSL_ERROR;
-				} else {
-					control->in_SSL = 1;
-					ret = IPHONE_E_SUCCESS;
-				}
-			} else if (!strcmp(dictionary[i], "SessionID")) {
-				// we need to store the session ID for StopSession
-				strcpy(control->session_id, dictionary[i + 1]);
-				log_debug_msg("SessionID: %s\n", control->session_id);
-				free_dictionary(dictionary);
-				return ret;
-			}
-		}
-		if (ret == IPHONE_E_SUCCESS) {
-			log_debug_msg("Failed to get SessionID!\n");
-			return ret;
-		}
->>>>>>> f7fbac78
 
 			char *session_id = NULL;
 			plist_get_string_val(session_node_val, &session_id);
